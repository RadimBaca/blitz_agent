
import os
import datetime
import json
from flask import Flask, render_template, request, redirect, url_for
import pyodbc
import markdown
from markupsafe import Markup
import sqlparse
from dotenv import load_dotenv
from datetime import datetime as dt_parser

import src.agent_blitz_one_blitzindex as blitz_agent
import src.result_DAO as dao
import src.db_DAO as db_dao
import src.db_connection as db_conn


connections = db_dao.get_all_db_connections()

load_dotenv()
app = Flask(__name__)

def get_procedure_name(display_name: str) -> str:
    """Convert display name to actual procedure name for database operations"""
    return PROCEDURES.get(display_name, display_name)

def get_database_error_message(error: Exception, context: str = "operation", display_name: str = None) -> tuple:
    """
    Generate user-friendly error messages and HTML response for database connection issues.

    Args:
        error: The exception that occurred
        context: Context of where the error occurred (e.g., "initialization", "analysis")
        display_name: The display name for the back link (optional)

    Returns:
        A tuple of (HTML response string, HTTP status code)
    """
    error_str = str(error).lower()

    if "timeout" in error_str:
        error_message = f"Database connection timeout during {context}. The database server may be unavailable or overloaded."
    elif "login" in error_str:
        error_message = f"Database login failed during {context}. Please check your database credentials."
    elif "invalid object name" in error_str:
        error_message = f"Database procedure not found during {context}. Please ensure the required procedures exist."
    elif "network" in error_str or "host" in error_str:
        error_message = f"Network connection failed during {context}. Please check your network connectivity."
    else:
        error_message = f"Database connection failed during {context}. Please check your database connection and try again."

    back_link = ""
    if display_name:
        back_link = f"<p><a href='{url_for('procedure', display_name=display_name)}'>← Back to {display_name}</a></p>"

    html_response = f"""
    <h1>Database Connection Error</h1>
    <p><strong>{error_message}</strong></p>
    <p>Please verify:</p>
    <ul>
        <li>Database server is running</li>
        <li>Network connectivity</li>
        <li>Database credentials are correct</li>
        <li>Required stored procedures exist</li>
    </ul>
    <p><strong>Technical details:</strong> {str(error)}</p>
    {back_link}
    """

    return html_response, 500


# Seznam podporovaných procedur
PROCEDURES = {
    "Blitz": "sp_Blitz",
    "Blitz Index": "sp_BlitzIndex",
    "Blitz Cache": "sp_BlitzCache",
}


def safe_pretty_json(record: dict) -> dict:
    safe_record = {}
    for k, v in record.items():
        if k == "Query Text":
            safe_record[k] = sqlparse.format(v, keyword_case='upper', output_format='sql', reindent=True)
        elif isinstance(v, datetime.datetime):
            safe_record[k] = v.isoformat()
        elif isinstance(v, datetime.date):
            safe_record[k] = v.isoformat()
        elif isinstance(v, datetime.time):
            safe_record[k] = v.isoformat()
        elif isinstance(v, bytes):
            # Convert bytes to hex string for display
            safe_record[k] = v.hex() if v else ''
        else:
            safe_record[k] = v
    return safe_record



@app.template_filter("markdown")
def markdown_filter(text):
    return Markup(markdown.markdown(text))

@app.route("/clear_all", methods=["POST"])
def clear_all_route():
    dao.clear_all(db_conn.get_actual_db_id())
    return redirect(url_for("home"))

@app.route("/select_database", methods=["POST"])
def select_database():
    """Handle database selection from the combobox"""
    selected_db_id = request.form.get("db_id")
    if selected_db_id:
        db_conn.set_actual_db_id(int(selected_db_id))

    # Redirect back to the current procedure
    display_name = request.form.get("current_proc", "Blitz")
    return redirect(url_for('procedure', display_name=display_name))

@app.route("/refresh_connections", methods=["POST"])
def refresh_connections():
    """Handle refresh button click to reload connections"""
    # Simply redirect back to refresh the page with updated connections
    display_name = request.form.get("current_proc", "Blitz")
    return redirect(url_for('procedure', display_name=display_name))

@app.route("/add_database", methods=["POST"])
def add_database():
    """Handle adding a new database connection"""
    try:
        # Get form data
        db_name = request.form.get("db_name")
        db_host = request.form.get("db_host")
        db_port = int(request.form.get("db_port", 1433))
        db_user = request.form.get("db_user")
        db_password = request.form.get("db_password")

        # Validate required fields
        if not all([db_name, db_host, db_user, db_password]):
            raise ValueError("All fields are required")

        # Create new database connection
        new_connection = db_dao.DatabaseConnection(
            db_name=db_name,
            db_user=db_user,
            db_password=db_password,
            db_host=db_host,
            db_port=db_port
        )

        # Insert and set as active
        new_db_id = db_dao.insert_db(new_connection)
        db_conn.set_actual_db_id(new_db_id)

        # Redirect back to the current procedure
        display_name = request.form.get("current_proc", "Blitz")
        return redirect(url_for('procedure', display_name=display_name))

    except (pyodbc.Error, ValueError) as e:
        # Handle errors - in a real app, you'd want better error handling
        print(f"Error adding database: {e}")
        display_name = request.form.get("current_proc", "Blitz")
        return redirect(url_for('administration'))

@app.route("/delete_database", methods=["POST"])
def delete_database():
    """Handle deleting a database connection"""
    try:
        db_id_to_delete = int(request.form.get("db_id"))

        # First clear all data associated with this database
        dao.clear_all(db_id_to_delete)

        # Don't allow deleting if it's the only connection
        all_connections = db_dao.get_all_db_connections()
        if len(all_connections) <= 1:
            print("Cannot delete the last database connection")
            display_name = request.form.get("current_proc", "Blitz")
            return redirect(url_for('procedure', display_name=display_name))

        # If deleting the currently active database, switch to another one
        current_db_id = db_conn.get_actual_db_id()
        if db_id_to_delete == current_db_id:
            # Find the first connection that's not the one being deleted
            for connection in all_connections:
                if connection.db_id != db_id_to_delete:
                    db_conn.set_actual_db_id(connection.db_id)
                    break

        # Delete the connection
        db_dao.delete_db(db_id_to_delete)

        # Redirect back to the current procedure
        display_name = request.form.get("current_proc", "Blitz")
        return redirect(url_for('procedure', display_name=display_name))

    except (pyodbc.Error, ValueError) as e:
        print(f"Error deleting database: {e}")
        display_name = request.form.get("current_proc", "Blitz")
        return redirect(url_for('procedure', display_name=display_name))

@app.route("/administration")
def administration():
    """Database administration page"""
    # Get fresh list of connections for the administration page
    current_connections = db_dao.get_all_db_connections()
    return render_template("administration.html",
                           proc_name="Administration",
                           procedures=PROCEDURES,
                           connections=current_connections,
                           actual_db_id=db_conn.get_actual_db_id())

@app.route("/")
def home():
    return redirect(url_for('procedure', display_name="Blitz"))

@app.route("/<display_name>")
def procedure(display_name):
    # Skip favicon.ico requests that get caught by this route
    if display_name == 'favicon.ico':
        return '', 404

    # Determine which template to use based on display_name
    if display_name == "Blitz":
        template_name = "blitz.html"
    elif display_name == "Blitz Index":
        template_name = "blitzindex.html"
    elif display_name == "Blitz Cache":
        template_name = "blitzcache.html"
    else:
        return render_template("notfound.html",
                           proc_name=display_name,
                           procedures=PROCEDURES,
                           actual_db_id=db_conn.get_actual_db_id())

    procedure_name = get_procedure_name(display_name)
    blitz_records = dao.get_all_records(procedure_name, db_conn.get_actual_db_id())
    current_connections = db_dao.get_all_db_connections()

    # Handle priority filtering for Blitz and Blitz Index
    if display_name in ["Blitz", "Blitz Index"]:
        blitz_records = [record for record in blitz_records
                    if record.priority is not None and record.priority >= 0]

        max_priority = request.args.get('max_priority')
        if max_priority:
            try:
                max_priority_int = int(max_priority)
                blitz_records = [record for record in blitz_records
                               if record.priority is not None and record.priority <= max_priority_int]
            except ValueError:
                pass  # Invalid priority value, ignore filter

    # Handle finding group filtering for Blitz and Blitz Index
    finding_groups = []
    selected_finding_groups = []

    if display_name == "Blitz":
        # Extract all unique findings from records with valid priority (>= 0) for filter display
        all_groups = set()
        for record in blitz_records:
            if record.finding:
                all_groups.add(record.finding)

        finding_groups = sorted(list(all_groups))

        # Get selected finding groups from request
        selected_finding_groups = request.args.getlist('finding_groups')

        # Check if this is an explicit "deselect all" action
        deselect_all = request.args.get('deselect_all') == 'true'

        if deselect_all:
            # Explicitly show no results
            selected_finding_groups = []
            blitz_records = []
        elif not selected_finding_groups:
            # If no groups selected and not explicit deselect, show all groups (default behavior)
            selected_finding_groups = finding_groups
        else:
            # Filter records by selected finding groups
            blitz_records = [record for record in blitz_records
                           if record.finding and record.finding in selected_finding_groups]

    elif display_name == "Blitz Index":
        # Extract all unique finding groups from records with valid priority (>= 0) for filter display
        all_groups = set()
        for record in blitz_records:
            if record.finding:
                if ':' in record.finding:
                    group = record.finding.split(':', 1)[0]
                    all_groups.add(group)

        finding_groups = sorted(list(all_groups))

        # Get selected finding groups from request
        selected_finding_groups = request.args.getlist('finding_groups')

        # Check if this is an explicit "deselect all" action
        deselect_all = request.args.get('deselect_all') == 'true'

        if deselect_all:
            # Explicitly show no results
            selected_finding_groups = []
            blitz_records = []
        elif not selected_finding_groups:
            # If no groups selected and not explicit deselect, show all groups (default behavior)
            selected_finding_groups = finding_groups
        else:
            # Filter records by selected finding groups
            filtered_records = []
            for record in blitz_records:
                if record.finding and ':' in record.finding:
                    group = record.finding.split(':', 1)[0]
                    if group in selected_finding_groups:
                        filtered_records.append(record)
            blitz_records = filtered_records

    # Handle BlitzCache filtering
    if display_name == "Blitz Cache":
        # Get filter parameters
        min_avg_cpu = request.args.get('min_avg_cpu')
        min_total_cpu = request.args.get('min_total_cpu')
        min_executions = request.args.get('min_executions')
        min_total_reads = request.args.get('min_total_reads')

        # Apply filters if they are provided and valid
        if min_avg_cpu:
            try:
                min_avg_cpu_float = float(min_avg_cpu)
                blitz_records = [record for record in blitz_records
                               if record.avg_cpu_ms is not None and record.avg_cpu_ms >= min_avg_cpu_float]
            except ValueError:
                pass  # Invalid value, ignore filter

        if min_total_cpu:
            try:
                min_total_cpu_float = float(min_total_cpu)
                blitz_records = [record for record in blitz_records
                               if record.total_cpu_ms is not None and record.total_cpu_ms >= min_total_cpu_float]
            except ValueError:
                pass  # Invalid value, ignore filter

        if min_executions:
            try:
                min_executions_int = int(min_executions)
                blitz_records = [record for record in blitz_records
                               if record.executions is not None and record.executions >= min_executions_int]
            except ValueError:
                pass  # Invalid value, ignore filter

        if min_total_reads:
            try:
                min_total_reads_int = int(min_total_reads)
                blitz_records = [record for record in blitz_records
                               if record.total_reads is not None and record.total_reads >= min_total_reads_int]
            except ValueError:
                pass  # Invalid value, ignore filter

        # Handle time window filtering
        start_hour = request.args.get('start_hour')
        end_hour = request.args.get('end_hour')

        if start_hour and end_hour:
            try:
                start_hour_int = int(start_hour)
                end_hour_int = int(end_hour)

                # Filter records based on hour of last_execution
                filtered_records = []
                for record in blitz_records:
                    if record.last_execution:
                        # Extract hour from last_execution datetime
                        try:
                            if hasattr(record.last_execution, 'hour'):
                                # It's a datetime object
                                execution_hour = record.last_execution.hour
                            else:
                                # It's a string, try to parse it
                                execution_hour = None
                                for fmt in ['%Y-%m-%dT%H:%M:%S.%f', '%Y-%m-%dT%H:%M:%S', '%Y-%m-%d %H:%M:%S', '%Y-%m-%d %H:%M:%S.%f', '%m/%d/%Y %H:%M:%S']:
                                    try:
                                        dt = dt_parser.strptime(str(record.last_execution), fmt)
                                        execution_hour = dt.hour
                                        break
                                    except ValueError:
                                        continue

                                if execution_hour is None:
                                    continue

                            # Check if execution hour is within the selected range
                            if start_hour_int <= end_hour_int:
                                # Normal range (e.g., 9-17)
                                if start_hour_int <= execution_hour <= end_hour_int:
                                    filtered_records.append(record)
                            else:
                                # Range crosses midnight (e.g., 22-6)
                                if execution_hour >= start_hour_int or execution_hour <= end_hour_int:
                                    filtered_records.append(record)
                        except (AttributeError, ValueError):
                            continue

                blitz_records = filtered_records
            except ValueError:
                pass  # Invalid hour values, ignore filter

        sort_by = request.args.get('sort_by')
        sort_order = request.args.get('sort_order', 'desc')  # Default to descending

        if sort_by in ['avg_cpu_ms', 'total_cpu_ms', 'executions', 'total_reads']:
            reverse = sort_order == 'desc'
            # Sort records, handling None values by placing them at the end
            blitz_records = sorted(blitz_records,
                                 key=lambda x: getattr(x, sort_by) or 0,
                                 reverse=reverse)



    return render_template(template_name,
                           proc_name=display_name,
                           procedures=PROCEDURES,
                           records=blitz_records,
                           connections=current_connections,
                           actual_db_id=db_conn.get_actual_db_id(),
                           current_sort_by=request.args.get('sort_by'),
                           current_sort_order=request.args.get('sort_order', 'desc'),
                           current_max_priority=request.args.get('max_priority'),
                           finding_groups=finding_groups,
                           selected_finding_groups=selected_finding_groups,
                           # BlitzCache filter values
                           current_min_avg_cpu=request.args.get('min_avg_cpu'),
                           current_min_total_cpu=request.args.get('min_total_cpu'),
                           current_min_executions=request.args.get('min_executions'),
                           current_min_total_reads=request.args.get('min_total_reads'),
                           current_start_hour=request.args.get('start_hour'),
                           current_end_hour=request.args.get('end_hour'))

@app.route("/init/<display_name>", methods=["POST"])
def init(display_name):
    try:
        procedure_name = get_procedure_name(display_name)

        # Get database name for procedures that require it
        db_connection = db_dao.get_db(db_conn.get_actual_db_id())
        database_name = db_connection.db_name if db_connection else None

        with db_conn.get_connection() as db_connection:
            cursor = db_connection.cursor()

            # Add @DatabaseName parameter for sp_BlitzCache and sp_BlitzIndex
            if procedure_name == 'sp_BlitzCache' and database_name:
                cursor.execute(f"EXEC {procedure_name} @DatabaseName = ?", (database_name,))
            elif procedure_name == 'sp_BlitzIndex' and database_name:
                cursor.execute(f"EXEC {procedure_name} @Mode=4, @DatabaseName = ?", (database_name,))
            else:
                cursor.execute(f"EXEC {procedure_name}")

            while cursor.description is None:
                if not cursor.nextset():
                    return f"<h1>Error</h1><p>No result sets returned from procedure {procedure_name}.</p><p><a href='{url_for('procedure', display_name=display_name)}'>← Back to {display_name}</a></p>", 500

            columns = [desc[0] for desc in cursor.description]
            rows = cursor.fetchall()
            records = []
            for row in rows:
                full = dict(zip(columns, row))
                # Apply serialization for storage
                serialized_full = safe_pretty_json(full)
                # Store the original SQL Server data for the DAO
                records.append(serialized_full)

        dao.store_records(procedure_name, records, db_conn.get_actual_db_id())
        # dao.delete_chat_sessions(get_procedure_name(display_name), actual_db_id)
        return redirect(url_for('procedure', display_name=display_name))

    except (pyodbc.Error, ValueError) as e:
        return get_database_error_message(e, "initialization", display_name)

@app.route("/analyze/<display_name>/<int:rec_id>", methods=["GET", "POST"])
def analyze(display_name, rec_id):
    try:
        procedure_name = get_procedure_name(display_name)
        record = dao.get_record(procedure_name, rec_id)

        if request.method == "POST":
            user_input = request.form["user_input"]
            # TODO - replace with just adding to chat history (no rewriting)
            chat_history = dao.get_chat_history(procedure_name, rec_id) or []
            chat_history.append(("user", user_input))

            result = blitz_agent.agent_executor.invoke({
                "input": user_input,
                "chat_history": chat_history
            })
            chat_history.append(("ai", result["output"]))
            dao.store_chat_history(procedure_name, rec_id, chat_history)
            return redirect(url_for("analyze", display_name=display_name, rec_id=rec_id))

        chat_history = dao.get_chat_history(procedure_name, rec_id)
        if not chat_history:
<<<<<<< HEAD
            # Convert Pydantic model to dict for the agent
            record_dict = record.model_dump()
            user_question = blitz_agent._load_prompt_for(
                get_procedure_name(display_name), record_dict, os.getenv("MSSQL_DB", "sqlbench")
=======
            # Use the raw_record from the database for the agent prompt
            raw_record_data = json.loads(record.raw_record) if record.raw_record else {}

            user_question = blitz_agent.INITIAL_USER_QUESTION_TEMPLATE.format(
                get_procedure_name(display_name), raw_record_data, db_conn.get_actual_db_name()
>>>>>>> 3ca6ab74
            )
            print(f"Initial user question: {user_question}")
            # For display purposes, show the formatted record data
            record_dict = record.model_dump()
            record_dict.pop("raw_record", None)
            store_user_question = "\n".join(f"**{k}**: {v}" for k, v in record_dict.items())

            result = blitz_agent.agent_executor.invoke({"input": user_question, "chat_history": []})
            chat_history = [("user", store_user_question), ("ai", result["output"])]
            dao.store_chat_history(procedure_name, rec_id, chat_history)

        return render_template("analyze.html",
                            proc_name=display_name,
                            rec_id=rec_id,
                            chat_history=chat_history,
                            procedures=PROCEDURES,
                            connections=db_dao.get_all_db_connections(),
                            actual_db_id=db_conn.get_actual_db_id())
    except (pyodbc.Error, ValueError) as e:
        return get_database_error_message(e, "analysis", display_name)

PORT = int(os.getenv("APP_PORT", '5001'))

if __name__ == "__main__":
    conn = db_conn.get_connection()
    conn.close()
    app.run(debug=True, host="0.0.0.0", port=PORT)<|MERGE_RESOLUTION|>--- conflicted
+++ resolved
@@ -501,18 +501,11 @@
 
         chat_history = dao.get_chat_history(procedure_name, rec_id)
         if not chat_history:
-<<<<<<< HEAD
-            # Convert Pydantic model to dict for the agent
-            record_dict = record.model_dump()
-            user_question = blitz_agent._load_prompt_for(
-                get_procedure_name(display_name), record_dict, os.getenv("MSSQL_DB", "sqlbench")
-=======
             # Use the raw_record from the database for the agent prompt
             raw_record_data = json.loads(record.raw_record) if record.raw_record else {}
 
-            user_question = blitz_agent.INITIAL_USER_QUESTION_TEMPLATE.format(
+            user_question = blitz_agent._load_prompt_for(
                 get_procedure_name(display_name), raw_record_data, db_conn.get_actual_db_name()
->>>>>>> 3ca6ab74
             )
             print(f"Initial user question: {user_question}")
             # For display purposes, show the formatted record data
